--- conflicted
+++ resolved
@@ -1,13 +1,8 @@
 from setuptools import setup, find_packages
 
 setup(
-<<<<<<< HEAD
     name="buildstock_query",
-    version="2024.05.09",
-=======
-    name='buildstock_query',
-    version='v0.1.0',
->>>>>>> bff01a71
+    version="v0.2.0",
     description="Python library for querying and analyzing ResStock and ComStock",
     author="Rajendra Adhikari",
     packages=find_packages(),
@@ -33,7 +28,6 @@
         "toml",
         "requests",
         "sqlglot",
-        "deprecated"
     ],
     extras_require={
         "dev": [
